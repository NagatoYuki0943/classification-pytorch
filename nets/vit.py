import math
from collections import OrderedDict
from functools import partial

import numpy as np
import torch
import torch.nn as nn
import torch.nn.functional as F

#--------------------------------------#
#   Gelu激活函数的实现
#   利用近似的数学公式
#--------------------------------------#
class GELU(nn.Module):
    def __init__(self):
        super(GELU, self).__init__()

    def forward(self, x):
        return 0.5 * x * (1 + F.tanh(np.sqrt(2 / np.pi) * (x + 0.044715 * torch.pow(x,3))))

def drop_path(x, drop_prob: float = 0., training: bool = False):
    if drop_prob == 0. or not training:
        return x
    keep_prob       = 1 - drop_prob
    shape           = (x.shape[0],) + (1,) * (x.ndim - 1)
    random_tensor   = keep_prob + torch.rand(shape, dtype=x.dtype, device=x.device)
    random_tensor.floor_()
    output          = x.div(keep_prob) * random_tensor
    return output

class DropPath(nn.Module):
    def __init__(self, drop_prob=None):
        super(DropPath, self).__init__()
        self.drop_prob = drop_prob

    def forward(self, x):
        return drop_path(x, self.drop_prob, self.training)

class PatchEmbed(nn.Module):
    def __init__(self, input_shape=[224, 224], patch_size=16, in_chans=3, num_features=768, norm_layer=None, flatten=True):
        super().__init__()
        self.num_patches    = (input_shape[0] // patch_size) * (input_shape[1] // patch_size)
        self.flatten        = flatten

        self.proj = nn.Conv2d(in_chans, num_features, kernel_size=patch_size, stride=patch_size)
        self.norm = norm_layer(num_features) if norm_layer else nn.Identity()

    def forward(self, x):
        x = self.proj(x)
        if self.flatten:
            x = x.flatten(2).transpose(1, 2)  # BCHW -> BNC
        x = self.norm(x)
        return x

#--------------------------------------------------------------------------------------------------------------------#
#   Attention机制
#   将输入的特征qkv特征进行划分，首先生成query, key, value。query是查询向量、key是键向量、v是值向量。
#   然后利用 查询向量query 点乘 转置后的键向量key，这一步可以通俗的理解为，利用查询向量去查询序列的特征，获得序列每个部分的重要程度score。
#   然后利用 score 点乘 value，这一步可以通俗的理解为，将序列每个部分的重要程度重新施加到序列的值上去。
#--------------------------------------------------------------------------------------------------------------------#
class Attention(nn.Module):
    def __init__(self, dim, num_heads=8, qkv_bias=False, attn_drop=0., proj_drop=0.):
        super().__init__()
        self.num_heads  = num_heads
        self.scale      = (dim // num_heads) ** -0.5

        self.qkv        = nn.Linear(dim, dim * 3, bias=qkv_bias)
        self.attn_drop  = nn.Dropout(attn_drop)
        self.proj       = nn.Linear(dim, dim)
        self.proj_drop  = nn.Dropout(proj_drop)

    def forward(self, x):
        B, N, C     = x.shape
        qkv         = self.qkv(x).reshape(B, N, 3, self.num_heads, C // self.num_heads).permute(2, 0, 3, 1, 4)
        q, k, v     = qkv[0], qkv[1], qkv[2]

        attn = (q @ k.transpose(-2, -1)) * self.scale
        attn = attn.softmax(dim=-1)
        attn = self.attn_drop(attn)

        x = (attn @ v).transpose(1, 2).reshape(B, N, C)
        x = self.proj(x)
        x = self.proj_drop(x)
        return x

class Mlp(nn.Module):
    """ MLP as used in Vision Transformer, MLP-Mixer and related networks
    """
    def __init__(self, in_features, hidden_features=None, out_features=None, act_layer=GELU, drop=0.):
        super().__init__()
        out_features    = out_features or in_features
        hidden_features = hidden_features or in_features
        drop_probs      = (drop, drop)

        self.fc1    = nn.Linear(in_features, hidden_features)
        self.act    = act_layer()
        self.drop1  = nn.Dropout(drop_probs[0])
        self.fc2    = nn.Linear(hidden_features, out_features)
        self.drop2  = nn.Dropout(drop_probs[1])

    def forward(self, x):
        x = self.fc1(x)
        x = self.act(x)
        x = self.drop1(x)
        x = self.fc2(x)
        x = self.drop2(x)
        return x

class Block(nn.Module):
    def __init__(self, dim, num_heads, mlp_ratio=4., qkv_bias=False, drop=0., attn_drop=0.,
                 drop_path=0., act_layer=GELU, norm_layer=nn.LayerNorm):
        super().__init__()
        self.norm1      = norm_layer(dim)
        self.attn       = Attention(dim, num_heads=num_heads, qkv_bias=qkv_bias, attn_drop=attn_drop, proj_drop=drop)
        self.norm2      = norm_layer(dim)
        self.mlp        = Mlp(in_features=dim, hidden_features=int(dim * mlp_ratio), act_layer=act_layer, drop=drop)
        self.drop_path  = DropPath(drop_path) if drop_path > 0. else nn.Identity()

    def forward(self, x):
        x = x + self.drop_path(self.attn(self.norm1(x)))
        x = x + self.drop_path(self.mlp(self.norm2(x)))
        return x

class VisionTransformer(nn.Module):
    def __init__(
            self, input_shape=[224, 224], patch_size=16, in_chans=3, num_classes=1000, num_features=768,
            depth=12, num_heads=12, mlp_ratio=4., qkv_bias=True, drop_rate=0.1, attn_drop_rate=0.1, drop_path_rate=0.1,
            norm_layer=partial(nn.LayerNorm, eps=1e-6), act_layer=GELU
        ):
        super().__init__()
        #-----------------------------------------------#
        #   224, 224, 3 -> 196, 768
        #-----------------------------------------------#
        self.patch_embed    = PatchEmbed(input_shape=input_shape, patch_size=patch_size, in_chans=in_chans, num_features=num_features)
        num_patches         = (224 // patch_size) * (224 // patch_size)
        self.num_features   = num_features
        self.new_feature_shape = [int(input_shape[0] // patch_size), int(input_shape[1] // patch_size)]
        self.old_feature_shape = [int(224 // patch_size), int(224 // patch_size)]

        #--------------------------------------------------------------------------------------------------------------------#
        #   classtoken部分是transformer的分类特征。用于堆叠到序列化后的图片特征中，作为一个单位的序列特征进行特征提取。
        #
        #   在利用步长为16x16的卷积将输入图片划分成14x14的部分后，将14x14部分的特征平铺，一幅图片会存在序列长度为196的特征。
        #   此时生成一个classtoken，将classtoken堆叠到序列长度为196的特征上，获得一个序列长度为197的特征。
        #   在特征提取的过程中，classtoken会与图片特征进行特征的交互。最终分类时，我们取出classtoken的特征，利用全连接分类。
        #--------------------------------------------------------------------------------------------------------------------#
        #   196, 768 -> 197, 768
        self.cls_token      = nn.Parameter(torch.zeros(1, 1, num_features))
        #--------------------------------------------------------------------------------------------------------------------#
        #   为网络提取到的特征添加上位置信息。
        #   以输入图片为224, 224, 3为例，我们获得的序列化后的图片特征为196, 768。加上classtoken后就是197, 768
        #   此时生成的pos_Embedding的shape也为197, 768，代表每一个特征的位置信息。
        #--------------------------------------------------------------------------------------------------------------------#
        #   197, 768 -> 197, 768
        self.pos_embed      = nn.Parameter(torch.zeros(1, num_patches + 1, num_features))
        self.pos_drop       = nn.Dropout(p=drop_rate)

        #-----------------------------------------------#
        #   197, 768 -> 197, 768  12次
        #-----------------------------------------------#
        dpr = [x.item() for x in torch.linspace(0, drop_path_rate, depth)]
        self.blocks = nn.Sequential(
            *[
                Block(
                    dim         = num_features,
                    num_heads   = num_heads,
                    mlp_ratio   = mlp_ratio,
                    qkv_bias    = qkv_bias,
                    drop        = drop_rate,
                    attn_drop   = attn_drop_rate,
                    drop_path   = dpr[i],
                    norm_layer  = norm_layer,
                    act_layer   = act_layer
                )for i in range(depth)
            ]
        )
        self.norm = norm_layer(num_features)
        self.head = nn.Linear(num_features, num_classes) if num_classes > 0 else nn.Identity()

    def forward_features(self, x):
<<<<<<< HEAD
        x = self.patch_embed(x)
        cls_token = self.cls_token.expand(x.shape[0], -1, -1)
        x = torch.cat((cls_token, x), dim=1)

=======
        x           = self.patch_embed(x)
        cls_token   = self.cls_token.expand(x.shape[0], -1, -1) 
        x           = torch.cat((cls_token, x), dim=1)
        
>>>>>>> 61ad1452
        cls_token_pe = self.pos_embed[:, 0:1, :]
        img_token_pe = self.pos_embed[:, 1: , :]

        img_token_pe = img_token_pe.view(1, *self.old_feature_shape, -1).permute(0, 3, 1, 2)
        img_token_pe = F.interpolate(img_token_pe, size=self.new_feature_shape, mode='bicubic', align_corners=False)
        img_token_pe = img_token_pe.permute(0, 2, 3, 1).flatten(1, 2)
        pos_embed = torch.cat([cls_token_pe, img_token_pe], dim=1)

        x = self.pos_drop(x + pos_embed)
        x = self.blocks(x)
        x = self.norm(x)
        return x[:, 0]

    def forward(self, x):
        x = self.forward_features(x)
        x = self.head(x)
        return x

    def freeze_backbone(self):
        backbone = [self.patch_embed, self.cls_token, self.pos_embed, self.pos_drop, self.blocks[:8]]
        for module in backbone:
            try:
                for param in module.parameters():
                    param.requires_grad = False
            except:
                module.requires_grad = False

    def Unfreeze_backbone(self):
        backbone = [self.patch_embed, self.cls_token, self.pos_embed, self.pos_drop, self.blocks[:8]]
        for module in backbone:
            try:
                for param in module.parameters():
                    param.requires_grad = True
            except:
                module.requires_grad = True


def vit(input_shape=[224, 224], pretrained=False, num_classes=1000):
    model = VisionTransformer(input_shape)
    if pretrained:
        model.load_state_dict(torch.load("model_data/vit-patch_16.pth"))

    if num_classes!=1000:
        model.head = nn.Linear(model.num_features, num_classes)
    return model
<|MERGE_RESOLUTION|>--- conflicted
+++ resolved
@@ -1,236 +1,229 @@
-import math
-from collections import OrderedDict
-from functools import partial
-
-import numpy as np
-import torch
-import torch.nn as nn
-import torch.nn.functional as F
-
-#--------------------------------------#
-#   Gelu激活函数的实现
-#   利用近似的数学公式
-#--------------------------------------#
-class GELU(nn.Module):
-    def __init__(self):
-        super(GELU, self).__init__()
-
-    def forward(self, x):
-        return 0.5 * x * (1 + F.tanh(np.sqrt(2 / np.pi) * (x + 0.044715 * torch.pow(x,3))))
-
-def drop_path(x, drop_prob: float = 0., training: bool = False):
-    if drop_prob == 0. or not training:
-        return x
-    keep_prob       = 1 - drop_prob
-    shape           = (x.shape[0],) + (1,) * (x.ndim - 1)
-    random_tensor   = keep_prob + torch.rand(shape, dtype=x.dtype, device=x.device)
-    random_tensor.floor_()
-    output          = x.div(keep_prob) * random_tensor
-    return output
-
-class DropPath(nn.Module):
-    def __init__(self, drop_prob=None):
-        super(DropPath, self).__init__()
-        self.drop_prob = drop_prob
-
-    def forward(self, x):
-        return drop_path(x, self.drop_prob, self.training)
-
-class PatchEmbed(nn.Module):
-    def __init__(self, input_shape=[224, 224], patch_size=16, in_chans=3, num_features=768, norm_layer=None, flatten=True):
-        super().__init__()
-        self.num_patches    = (input_shape[0] // patch_size) * (input_shape[1] // patch_size)
-        self.flatten        = flatten
-
-        self.proj = nn.Conv2d(in_chans, num_features, kernel_size=patch_size, stride=patch_size)
-        self.norm = norm_layer(num_features) if norm_layer else nn.Identity()
-
-    def forward(self, x):
-        x = self.proj(x)
-        if self.flatten:
-            x = x.flatten(2).transpose(1, 2)  # BCHW -> BNC
-        x = self.norm(x)
-        return x
-
-#--------------------------------------------------------------------------------------------------------------------#
-#   Attention机制
-#   将输入的特征qkv特征进行划分，首先生成query, key, value。query是查询向量、key是键向量、v是值向量。
-#   然后利用 查询向量query 点乘 转置后的键向量key，这一步可以通俗的理解为，利用查询向量去查询序列的特征，获得序列每个部分的重要程度score。
-#   然后利用 score 点乘 value，这一步可以通俗的理解为，将序列每个部分的重要程度重新施加到序列的值上去。
-#--------------------------------------------------------------------------------------------------------------------#
-class Attention(nn.Module):
-    def __init__(self, dim, num_heads=8, qkv_bias=False, attn_drop=0., proj_drop=0.):
-        super().__init__()
-        self.num_heads  = num_heads
-        self.scale      = (dim // num_heads) ** -0.5
-
-        self.qkv        = nn.Linear(dim, dim * 3, bias=qkv_bias)
-        self.attn_drop  = nn.Dropout(attn_drop)
-        self.proj       = nn.Linear(dim, dim)
-        self.proj_drop  = nn.Dropout(proj_drop)
-
-    def forward(self, x):
-        B, N, C     = x.shape
-        qkv         = self.qkv(x).reshape(B, N, 3, self.num_heads, C // self.num_heads).permute(2, 0, 3, 1, 4)
-        q, k, v     = qkv[0], qkv[1], qkv[2]
-
-        attn = (q @ k.transpose(-2, -1)) * self.scale
-        attn = attn.softmax(dim=-1)
-        attn = self.attn_drop(attn)
-
-        x = (attn @ v).transpose(1, 2).reshape(B, N, C)
-        x = self.proj(x)
-        x = self.proj_drop(x)
-        return x
-
-class Mlp(nn.Module):
-    """ MLP as used in Vision Transformer, MLP-Mixer and related networks
-    """
-    def __init__(self, in_features, hidden_features=None, out_features=None, act_layer=GELU, drop=0.):
-        super().__init__()
-        out_features    = out_features or in_features
-        hidden_features = hidden_features or in_features
-        drop_probs      = (drop, drop)
-
-        self.fc1    = nn.Linear(in_features, hidden_features)
-        self.act    = act_layer()
-        self.drop1  = nn.Dropout(drop_probs[0])
-        self.fc2    = nn.Linear(hidden_features, out_features)
-        self.drop2  = nn.Dropout(drop_probs[1])
-
-    def forward(self, x):
-        x = self.fc1(x)
-        x = self.act(x)
-        x = self.drop1(x)
-        x = self.fc2(x)
-        x = self.drop2(x)
-        return x
-
-class Block(nn.Module):
-    def __init__(self, dim, num_heads, mlp_ratio=4., qkv_bias=False, drop=0., attn_drop=0.,
-                 drop_path=0., act_layer=GELU, norm_layer=nn.LayerNorm):
-        super().__init__()
-        self.norm1      = norm_layer(dim)
-        self.attn       = Attention(dim, num_heads=num_heads, qkv_bias=qkv_bias, attn_drop=attn_drop, proj_drop=drop)
-        self.norm2      = norm_layer(dim)
-        self.mlp        = Mlp(in_features=dim, hidden_features=int(dim * mlp_ratio), act_layer=act_layer, drop=drop)
-        self.drop_path  = DropPath(drop_path) if drop_path > 0. else nn.Identity()
-
-    def forward(self, x):
-        x = x + self.drop_path(self.attn(self.norm1(x)))
-        x = x + self.drop_path(self.mlp(self.norm2(x)))
-        return x
-
-class VisionTransformer(nn.Module):
-    def __init__(
-            self, input_shape=[224, 224], patch_size=16, in_chans=3, num_classes=1000, num_features=768,
-            depth=12, num_heads=12, mlp_ratio=4., qkv_bias=True, drop_rate=0.1, attn_drop_rate=0.1, drop_path_rate=0.1,
-            norm_layer=partial(nn.LayerNorm, eps=1e-6), act_layer=GELU
-        ):
-        super().__init__()
-        #-----------------------------------------------#
-        #   224, 224, 3 -> 196, 768
-        #-----------------------------------------------#
-        self.patch_embed    = PatchEmbed(input_shape=input_shape, patch_size=patch_size, in_chans=in_chans, num_features=num_features)
-        num_patches         = (224 // patch_size) * (224 // patch_size)
-        self.num_features   = num_features
-        self.new_feature_shape = [int(input_shape[0] // patch_size), int(input_shape[1] // patch_size)]
-        self.old_feature_shape = [int(224 // patch_size), int(224 // patch_size)]
-
-        #--------------------------------------------------------------------------------------------------------------------#
-        #   classtoken部分是transformer的分类特征。用于堆叠到序列化后的图片特征中，作为一个单位的序列特征进行特征提取。
-        #
-        #   在利用步长为16x16的卷积将输入图片划分成14x14的部分后，将14x14部分的特征平铺，一幅图片会存在序列长度为196的特征。
-        #   此时生成一个classtoken，将classtoken堆叠到序列长度为196的特征上，获得一个序列长度为197的特征。
-        #   在特征提取的过程中，classtoken会与图片特征进行特征的交互。最终分类时，我们取出classtoken的特征，利用全连接分类。
-        #--------------------------------------------------------------------------------------------------------------------#
-        #   196, 768 -> 197, 768
-        self.cls_token      = nn.Parameter(torch.zeros(1, 1, num_features))
-        #--------------------------------------------------------------------------------------------------------------------#
-        #   为网络提取到的特征添加上位置信息。
-        #   以输入图片为224, 224, 3为例，我们获得的序列化后的图片特征为196, 768。加上classtoken后就是197, 768
-        #   此时生成的pos_Embedding的shape也为197, 768，代表每一个特征的位置信息。
-        #--------------------------------------------------------------------------------------------------------------------#
-        #   197, 768 -> 197, 768
-        self.pos_embed      = nn.Parameter(torch.zeros(1, num_patches + 1, num_features))
-        self.pos_drop       = nn.Dropout(p=drop_rate)
-
-        #-----------------------------------------------#
-        #   197, 768 -> 197, 768  12次
-        #-----------------------------------------------#
-        dpr = [x.item() for x in torch.linspace(0, drop_path_rate, depth)]
-        self.blocks = nn.Sequential(
-            *[
-                Block(
-                    dim         = num_features,
-                    num_heads   = num_heads,
-                    mlp_ratio   = mlp_ratio,
-                    qkv_bias    = qkv_bias,
-                    drop        = drop_rate,
-                    attn_drop   = attn_drop_rate,
-                    drop_path   = dpr[i],
-                    norm_layer  = norm_layer,
-                    act_layer   = act_layer
-                )for i in range(depth)
-            ]
-        )
-        self.norm = norm_layer(num_features)
-        self.head = nn.Linear(num_features, num_classes) if num_classes > 0 else nn.Identity()
-
-    def forward_features(self, x):
-<<<<<<< HEAD
-        x = self.patch_embed(x)
-        cls_token = self.cls_token.expand(x.shape[0], -1, -1)
-        x = torch.cat((cls_token, x), dim=1)
-
-=======
-        x           = self.patch_embed(x)
-        cls_token   = self.cls_token.expand(x.shape[0], -1, -1) 
-        x           = torch.cat((cls_token, x), dim=1)
-        
->>>>>>> 61ad1452
-        cls_token_pe = self.pos_embed[:, 0:1, :]
-        img_token_pe = self.pos_embed[:, 1: , :]
-
-        img_token_pe = img_token_pe.view(1, *self.old_feature_shape, -1).permute(0, 3, 1, 2)
-        img_token_pe = F.interpolate(img_token_pe, size=self.new_feature_shape, mode='bicubic', align_corners=False)
-        img_token_pe = img_token_pe.permute(0, 2, 3, 1).flatten(1, 2)
-        pos_embed = torch.cat([cls_token_pe, img_token_pe], dim=1)
-
-        x = self.pos_drop(x + pos_embed)
-        x = self.blocks(x)
-        x = self.norm(x)
-        return x[:, 0]
-
-    def forward(self, x):
-        x = self.forward_features(x)
-        x = self.head(x)
-        return x
-
-    def freeze_backbone(self):
-        backbone = [self.patch_embed, self.cls_token, self.pos_embed, self.pos_drop, self.blocks[:8]]
-        for module in backbone:
-            try:
-                for param in module.parameters():
-                    param.requires_grad = False
-            except:
-                module.requires_grad = False
-
-    def Unfreeze_backbone(self):
-        backbone = [self.patch_embed, self.cls_token, self.pos_embed, self.pos_drop, self.blocks[:8]]
-        for module in backbone:
-            try:
-                for param in module.parameters():
-                    param.requires_grad = True
-            except:
-                module.requires_grad = True
-
-
-def vit(input_shape=[224, 224], pretrained=False, num_classes=1000):
-    model = VisionTransformer(input_shape)
-    if pretrained:
-        model.load_state_dict(torch.load("model_data/vit-patch_16.pth"))
-
-    if num_classes!=1000:
-        model.head = nn.Linear(model.num_features, num_classes)
-    return model
+import math
+from collections import OrderedDict
+from functools import partial
+
+import numpy as np
+import torch
+import torch.nn as nn
+import torch.nn.functional as F
+
+#--------------------------------------#
+#   Gelu激活函数的实现
+#   利用近似的数学公式
+#--------------------------------------#
+class GELU(nn.Module):
+    def __init__(self):
+        super(GELU, self).__init__()
+
+    def forward(self, x):
+        return 0.5 * x * (1 + F.tanh(np.sqrt(2 / np.pi) * (x + 0.044715 * torch.pow(x,3))))
+
+def drop_path(x, drop_prob: float = 0., training: bool = False):
+    if drop_prob == 0. or not training:
+        return x
+    keep_prob       = 1 - drop_prob
+    shape           = (x.shape[0],) + (1,) * (x.ndim - 1)
+    random_tensor   = keep_prob + torch.rand(shape, dtype=x.dtype, device=x.device)
+    random_tensor.floor_()
+    output          = x.div(keep_prob) * random_tensor
+    return output
+
+class DropPath(nn.Module):
+    def __init__(self, drop_prob=None):
+        super(DropPath, self).__init__()
+        self.drop_prob = drop_prob
+
+    def forward(self, x):
+        return drop_path(x, self.drop_prob, self.training)
+
+class PatchEmbed(nn.Module):
+    def __init__(self, input_shape=[224, 224], patch_size=16, in_chans=3, num_features=768, norm_layer=None, flatten=True):
+        super().__init__()
+        self.num_patches    = (input_shape[0] // patch_size) * (input_shape[1] // patch_size)
+        self.flatten        = flatten
+
+        self.proj = nn.Conv2d(in_chans, num_features, kernel_size=patch_size, stride=patch_size)
+        self.norm = norm_layer(num_features) if norm_layer else nn.Identity()
+
+    def forward(self, x):
+        x = self.proj(x)
+        if self.flatten:
+            x = x.flatten(2).transpose(1, 2)  # BCHW -> BNC
+        x = self.norm(x)
+        return x
+
+#--------------------------------------------------------------------------------------------------------------------#
+#   Attention机制
+#   将输入的特征qkv特征进行划分，首先生成query, key, value。query是查询向量、key是键向量、v是值向量。
+#   然后利用 查询向量query 点乘 转置后的键向量key，这一步可以通俗的理解为，利用查询向量去查询序列的特征，获得序列每个部分的重要程度score。
+#   然后利用 score 点乘 value，这一步可以通俗的理解为，将序列每个部分的重要程度重新施加到序列的值上去。
+#--------------------------------------------------------------------------------------------------------------------#
+class Attention(nn.Module):
+    def __init__(self, dim, num_heads=8, qkv_bias=False, attn_drop=0., proj_drop=0.):
+        super().__init__()
+        self.num_heads  = num_heads
+        self.scale      = (dim // num_heads) ** -0.5
+
+        self.qkv        = nn.Linear(dim, dim * 3, bias=qkv_bias)
+        self.attn_drop  = nn.Dropout(attn_drop)
+        self.proj       = nn.Linear(dim, dim)
+        self.proj_drop  = nn.Dropout(proj_drop)
+
+    def forward(self, x):
+        B, N, C     = x.shape
+        qkv         = self.qkv(x).reshape(B, N, 3, self.num_heads, C // self.num_heads).permute(2, 0, 3, 1, 4)
+        q, k, v     = qkv[0], qkv[1], qkv[2]
+
+        attn = (q @ k.transpose(-2, -1)) * self.scale
+        attn = attn.softmax(dim=-1)
+        attn = self.attn_drop(attn)
+
+        x = (attn @ v).transpose(1, 2).reshape(B, N, C)
+        x = self.proj(x)
+        x = self.proj_drop(x)
+        return x
+
+class Mlp(nn.Module):
+    """ MLP as used in Vision Transformer, MLP-Mixer and related networks
+    """
+    def __init__(self, in_features, hidden_features=None, out_features=None, act_layer=GELU, drop=0.):
+        super().__init__()
+        out_features    = out_features or in_features
+        hidden_features = hidden_features or in_features
+        drop_probs      = (drop, drop)
+
+        self.fc1    = nn.Linear(in_features, hidden_features)
+        self.act    = act_layer()
+        self.drop1  = nn.Dropout(drop_probs[0])
+        self.fc2    = nn.Linear(hidden_features, out_features)
+        self.drop2  = nn.Dropout(drop_probs[1])
+
+    def forward(self, x):
+        x = self.fc1(x)
+        x = self.act(x)
+        x = self.drop1(x)
+        x = self.fc2(x)
+        x = self.drop2(x)
+        return x
+
+class Block(nn.Module):
+    def __init__(self, dim, num_heads, mlp_ratio=4., qkv_bias=False, drop=0., attn_drop=0.,
+                 drop_path=0., act_layer=GELU, norm_layer=nn.LayerNorm):
+        super().__init__()
+        self.norm1      = norm_layer(dim)
+        self.attn       = Attention(dim, num_heads=num_heads, qkv_bias=qkv_bias, attn_drop=attn_drop, proj_drop=drop)
+        self.norm2      = norm_layer(dim)
+        self.mlp        = Mlp(in_features=dim, hidden_features=int(dim * mlp_ratio), act_layer=act_layer, drop=drop)
+        self.drop_path  = DropPath(drop_path) if drop_path > 0. else nn.Identity()
+
+    def forward(self, x):
+        x = x + self.drop_path(self.attn(self.norm1(x)))
+        x = x + self.drop_path(self.mlp(self.norm2(x)))
+        return x
+
+class VisionTransformer(nn.Module):
+    def __init__(
+            self, input_shape=[224, 224], patch_size=16, in_chans=3, num_classes=1000, num_features=768,
+            depth=12, num_heads=12, mlp_ratio=4., qkv_bias=True, drop_rate=0.1, attn_drop_rate=0.1, drop_path_rate=0.1,
+            norm_layer=partial(nn.LayerNorm, eps=1e-6), act_layer=GELU
+        ):
+        super().__init__()
+        #-----------------------------------------------#
+        #   224, 224, 3 -> 196, 768
+        #-----------------------------------------------#
+        self.patch_embed    = PatchEmbed(input_shape=input_shape, patch_size=patch_size, in_chans=in_chans, num_features=num_features)
+        num_patches         = (224 // patch_size) * (224 // patch_size)
+        self.num_features   = num_features
+        self.new_feature_shape = [int(input_shape[0] // patch_size), int(input_shape[1] // patch_size)]
+        self.old_feature_shape = [int(224 // patch_size), int(224 // patch_size)]
+
+        #--------------------------------------------------------------------------------------------------------------------#
+        #   classtoken部分是transformer的分类特征。用于堆叠到序列化后的图片特征中，作为一个单位的序列特征进行特征提取。
+        #
+        #   在利用步长为16x16的卷积将输入图片划分成14x14的部分后，将14x14部分的特征平铺，一幅图片会存在序列长度为196的特征。
+        #   此时生成一个classtoken，将classtoken堆叠到序列长度为196的特征上，获得一个序列长度为197的特征。
+        #   在特征提取的过程中，classtoken会与图片特征进行特征的交互。最终分类时，我们取出classtoken的特征，利用全连接分类。
+        #--------------------------------------------------------------------------------------------------------------------#
+        #   196, 768 -> 197, 768
+        self.cls_token      = nn.Parameter(torch.zeros(1, 1, num_features))
+        #--------------------------------------------------------------------------------------------------------------------#
+        #   为网络提取到的特征添加上位置信息。
+        #   以输入图片为224, 224, 3为例，我们获得的序列化后的图片特征为196, 768。加上classtoken后就是197, 768
+        #   此时生成的pos_Embedding的shape也为197, 768，代表每一个特征的位置信息。
+        #--------------------------------------------------------------------------------------------------------------------#
+        #   197, 768 -> 197, 768
+        self.pos_embed      = nn.Parameter(torch.zeros(1, num_patches + 1, num_features))
+        self.pos_drop       = nn.Dropout(p=drop_rate)
+
+        #-----------------------------------------------#
+        #   197, 768 -> 197, 768  12次
+        #-----------------------------------------------#
+        dpr = [x.item() for x in torch.linspace(0, drop_path_rate, depth)]
+        self.blocks = nn.Sequential(
+            *[
+                Block(
+                    dim         = num_features,
+                    num_heads   = num_heads,
+                    mlp_ratio   = mlp_ratio,
+                    qkv_bias    = qkv_bias,
+                    drop        = drop_rate,
+                    attn_drop   = attn_drop_rate,
+                    drop_path   = dpr[i],
+                    norm_layer  = norm_layer,
+                    act_layer   = act_layer
+                )for i in range(depth)
+            ]
+        )
+        self.norm = norm_layer(num_features)
+        self.head = nn.Linear(num_features, num_classes) if num_classes > 0 else nn.Identity()
+
+    def forward_features(self, x):
+        x           = self.patch_embed(x)
+        cls_token   = self.cls_token.expand(x.shape[0], -1, -1)
+        x           = torch.cat((cls_token, x), dim=1)
+
+        cls_token_pe = self.pos_embed[:, 0:1, :]
+        img_token_pe = self.pos_embed[:, 1: , :]
+
+        img_token_pe = img_token_pe.view(1, *self.old_feature_shape, -1).permute(0, 3, 1, 2)
+        img_token_pe = F.interpolate(img_token_pe, size=self.new_feature_shape, mode='bicubic', align_corners=False)
+        img_token_pe = img_token_pe.permute(0, 2, 3, 1).flatten(1, 2)
+        pos_embed = torch.cat([cls_token_pe, img_token_pe], dim=1)
+
+        x = self.pos_drop(x + pos_embed)
+        x = self.blocks(x)
+        x = self.norm(x)
+        return x[:, 0]
+
+    def forward(self, x):
+        x = self.forward_features(x)
+        x = self.head(x)
+        return x
+
+    def freeze_backbone(self):
+        backbone = [self.patch_embed, self.cls_token, self.pos_embed, self.pos_drop, self.blocks[:8]]
+        for module in backbone:
+            try:
+                for param in module.parameters():
+                    param.requires_grad = False
+            except:
+                module.requires_grad = False
+
+    def Unfreeze_backbone(self):
+        backbone = [self.patch_embed, self.cls_token, self.pos_embed, self.pos_drop, self.blocks[:8]]
+        for module in backbone:
+            try:
+                for param in module.parameters():
+                    param.requires_grad = True
+            except:
+                module.requires_grad = True
+
+
+def vit(input_shape=[224, 224], pretrained=False, num_classes=1000):
+    model = VisionTransformer(input_shape)
+    if pretrained:
+        model.load_state_dict(torch.load("model_data/vit-patch_16.pth"))
+
+    if num_classes!=1000:
+        model.head = nn.Linear(model.num_features, num_classes)
+    return model